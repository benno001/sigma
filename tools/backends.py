# Output backends for sigmac

import json
import re
import sigma

def getBackendList():
    """Return list of backend classes"""
    return list(filter(lambda cls: type(cls) == type and issubclass(cls, BaseBackend) and cls.active, [item[1] for item in globals().items()]))

def getBackendDict():
    return {cls.identifier: cls for cls in getBackendList() }

def getBackend(name):
    try:
        return getBackendDict()[name]
    except KeyError as e:
        raise LookupError("Backend not found") from e

class BaseBackend:
    """Base class for all backends"""
    identifier = "base"
    active = False

    def __init__(self, sigmaconfig):
        if not isinstance(sigmaconfig, (sigma.SigmaConfiguration, None)):
            raise TypeError("SigmaConfiguration object expected")
        self.sigmaconfig = sigmaconfig

    def generate(self, parsed):
        return self.generateNode(parsed.getParseTree())

    def generateNode(self, node):
        if type(node) == sigma.ConditionAND:
            return self.generateANDNode(node)
        elif type(node) == sigma.ConditionOR:
            return self.generateORNode(node)
        elif type(node) == sigma.ConditionNOT:
            return self.generateNOTNode(node)
        elif type(node) == sigma.NodeSubexpression:
            return self.generateSubexpressionNode(node)
        elif type(node) == tuple:
            return self.generateMapItemNode(node)
        elif type(node) in (str, int):
            return self.generateValueNode(node)
        elif type(node) == list:
            return self.generateListNode(node)
        else:
            raise TypeError("Node type %s was not expected in Sigma parse tree" % (str(type(node))))

    def generateANDNode(self, node):
        raise NotImplementedError("Node type not implemented for this backend")

    def generateORNode(self, node):
        raise NotImplementedError("Node type not implemented for this backend")

    def generateNOTNode(self, node):
        raise NotImplementedError("Node type not implemented for this backend")

    def generateSubexpressionNode(self, node):
        raise NotImplementedError("Node type not implemented for this backend")

    def generateListNode(self, node):
        raise NotImplementedError("Node type not implemented for this backend")

    def generateMapItemNode(self, node):
        raise NotImplementedError("Node type not implemented for this backend")

    def generateValueNode(self, node):
        raise NotImplementedError("Node type not implemented for this backend")

class ElasticsearchQuerystringBackend(BaseBackend):
    """Converts Sigma rule into Elasticsearch query string. Only searches, no aggregations."""
    identifier = "es-qs"
    active = True
    reEscape = re.compile("([+\\-=!(){}\\[\\]^\"~:\\\\/]|&&|\\|\\|)")
    reClear = re.compile("[<>]")

    def cleanValue(self, val):
        val = self.reEscape.sub("\\\\\g<1>", val)
        return self.reClear.sub("", val)

    def generateANDNode(self, node):
        return " AND ".join([self.generateNode(val) for val in node])

    def generateORNode(self, node):
        return " OR ".join([self.generateNode(val) for val in node])

    def generateNOTNode(self, node):
        return "NOT " + self.generateNode(node.item)

    def generateSubexpressionNode(self, node):
        return "(%s)" % self.generateNode(node.items)

    def generateListNode(self, node):
        if not set([type(value) for value in node]).issubset({str, int}):
            raise TypeError("List values must be strings or numbers")
        return "(%s)" % (" ".join([self.generateNode(value) for value in node]))

    def generateMapItemNode(self, node):
        key, value = node
        if type(value) not in (str, int, list):
            raise TypeError("Map values must be strings, numbers or lists, not " + str(type(value)))
        return "%s:%s" % (self.sigmaconfig.get_fieldmapping(key), self.generateNode(value))

    def generateValueNode(self, node):
        return "\"%s\"" % (self.cleanValue(str(node)))

class ElasticsearchDSLBackend(BaseBackend):
    """Converts Sigma rule into Elasticsearch DSL query (JSON)."""
    identifier = "es-dsl"
    active = False

class KibanaBackend(ElasticsearchDSLBackend):
    """Converts Sigma rule into Kibana JSON Configurations."""
    identifier = "kibana"
    active = False

class SplunkBackend(BaseBackend):
    """Converts Sigma rule into Splunk Search Processing Language (SPL)."""
    identifier = "splunk"
    active = True
    reEscape = re.compile('(["\\\\])')

    def cleanValue(self, val):
        return self.reEscape.sub("\\\\\g<1>", val)

    def generateANDNode(self, node):
        return " ".join([self.generateNode(val) for val in node])

    def generateORNode(self, node):
        return " OR ".join([self.generateNode(val) for val in node])

    def generateNOTNode(self, node):
        return "NOT " + self.generateNode(node.item)

    def generateSubexpressionNode(self, node):
        return "(%s)" % self.generateNode(node.items)

    def generateListNode(self, node):
        if not set([type(value) for value in node]).issubset({str, int}):
            raise TypeError("List values must be strings or numbers")
        return "(%s)" % (" ".join([self.generateNode(value) for value in node]))

    def generateMapItemNode(self, node):
        key, value = node
        if type(value) in (str, int):
            return '%s=%s' % (self.sigmaconfig.get_fieldmapping(key), self.generateNode(value))
        elif type(value) == list:
            return "(" + (" OR ".join(['%s=%s' % (self.sigmaconfig.get_fieldmapping(key), self.generateValueNode(item)) for item in value])) + ")"
        else:
            raise TypeError("Map values must be strings, numbers or lists, not " + str(type(value)))

    def generateValueNode(self, node):
<<<<<<< HEAD
        return "\"%s\"" % (self.cleanValue(str(node)))
=======
        return "\"%s\"" % (self.cleanValue(str(node)))

class FieldnameListBackend(BaseBackend):
    """List all fieldnames from given Sigma rules for creation of a field mapping configuration."""
    identifier = "fieldlist"
    active = True

    def generate(self, parsed):
        return "\n".join(sorted(set(list(flatten(self.generateNode(parsed.getParseTree()))))))

    def generateANDNode(self, node):
        return [self.generateNode(val) for val in node]

    def generateORNode(self, node):
        return self.generateANDNode(node)

    def generateNOTNode(self, node):
        return self.generateNode(node.item)

    def generateSubexpressionNode(self, node):
        return self.generateNode(node.items)

    def generateListNode(self, node):
        if not set([type(value) for value in node]).issubset({str, int}):
            raise TypeError("List values must be strings or numbers")
        return [self.generateNode(value) for value in node]

    def generateMapItemNode(self, node):
        key, value = node
        if type(value) not in (str, int, list):
            raise TypeError("Map values must be strings, numbers or lists, not " + str(type(value)))
        return [self.sigmaconfig.get_fieldmapping(key)]

    def generateValueNode(self, node):
        return []

# Helpers
def flatten(l):
  for i in l:
      if type(i) == list:
          yield from flatten(i)
      else:
          yield i
>>>>>>> d1030ec0
<|MERGE_RESOLUTION|>--- conflicted
+++ resolved
@@ -152,9 +152,6 @@
             raise TypeError("Map values must be strings, numbers or lists, not " + str(type(value)))
 
     def generateValueNode(self, node):
-<<<<<<< HEAD
-        return "\"%s\"" % (self.cleanValue(str(node)))
-=======
         return "\"%s\"" % (self.cleanValue(str(node)))
 
 class FieldnameListBackend(BaseBackend):
@@ -197,5 +194,4 @@
       if type(i) == list:
           yield from flatten(i)
       else:
-          yield i
->>>>>>> d1030ec0
+          yield i